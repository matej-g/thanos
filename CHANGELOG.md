--- conflicted
+++ resolved
@@ -16,12 +16,9 @@
 
 ### Fixed
 
-<<<<<<< HEAD
 - [#4442](https://github.com/thanos-io/thanos/pull/4442) rule: fix reload signal not working
-- [#4468] (https://github.com/thanos-io/thanos/pull/4468) Rule: Fix temporary rule filename composition issue
-=======
+- [#4468](https://github.com/thanos-io/thanos/pull/4468) Rule: Fix temporary rule filename composition issue
 - [#4476](https://github.com/thanos-io/thanos/pull/4476) UI: fix incorrect html escape sequence used for '>' symbol.
->>>>>>> b7735a6e
 
 ### Changed
 
