--- conflicted
+++ resolved
@@ -866,15 +866,8 @@
 		e2e.StartOptions{
 			Image: image,
 			// Create the required bucket before starting minio.
-<<<<<<< HEAD
-			Command: e2e.NewCommandWithoutEntrypoint("sh", "-c", fmt.Sprintf(strings.Join(commands, " && "), minioKESGithubContent, minioKESGithubContent, bktName, 8090)),
-			//TODO(@clyang82): This is a temporary workaround for https://github.com/efficientgo/e2e/issues/9
-			//Readiness: e2e.NewHTTPReadinessProbe("http", "/minio/health/ready", 200, 200),
-			Readiness: e2e.NewCmdReadinessProbe(e2e.NewCommand("sh", "-c", "curl --retry 5 --retry-delay 1 -k https://127.0.0.1:8090/minio/health/ready")),
-=======
 			Command:   e2e.NewCommandWithoutEntrypoint("sh", "-c", fmt.Sprintf(strings.Join(commands, " && "), minioKESGithubContent, minioKESGithubContent, bktName, 8090)),
 			Readiness: e2e.NewHTTPSReadinessProbe("https", "/minio/health/ready", 200, 200),
->>>>>>> 430d8bed
 			EnvVars: map[string]string{
 				"MINIO_ACCESS_KEY": e2edb.MinioAccessKey,
 				"MINIO_SECRET_KEY": e2edb.MinioSecretKey,
