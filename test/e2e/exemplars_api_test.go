--- conflicted
+++ resolved
@@ -9,13 +9,10 @@
 	"testing"
 	"time"
 
-<<<<<<< HEAD
 	"github.com/efficientgo/e2e"
-=======
-	"github.com/cortexproject/cortex/integration/e2e"
 	"github.com/pkg/errors"
->>>>>>> 68adb0bf
 	"github.com/prometheus/prometheus/pkg/timestamp"
+
 	"github.com/thanos-io/thanos/pkg/exemplars/exemplarspb"
 	"github.com/thanos-io/thanos/pkg/store/labelpb"
 	"github.com/thanos-io/thanos/pkg/testutil"
@@ -31,7 +28,6 @@
 
 	netName := "e2e_test_exemplars_fanout"
 
-<<<<<<< HEAD
 	var (
 		prom1, prom2       *e2e.InstrumentedRunnable
 		sidecar1, sidecar2 *e2e.InstrumentedRunnable
@@ -51,38 +47,16 @@
 
 	stores := []string{netName + "-" + "sidecar-prom1:9091", netName + "-" + "sidecar-prom2:9091"}
 	q, err := e2ethanos.NewQuerierBuilder(
-		e, "query", stores).
-		WithExemplarAddresses(stores).
+		e, "query", stores...).
+		WithExemplarAddresses(stores...).
 		WithTracingConfig(tracingCfg).
-=======
-	s, err := e2e.NewScenario(netName)
-	testutil.Ok(t, err)
-	t.Cleanup(e2ethanos.CleanScenario(t, s))
-
-	stores := []string{
-		e2e.NetworkContainerHostPort(netName, "sidecar-prom1", 9091), // TODO(bwplotka): Use newer e2e lib to handle this in type safe manner.
-		e2e.NetworkContainerHostPort(netName, "sidecar-prom2", 9091), // TODO(bwplotka): Use newer e2e lib to handle this in type safe manner.
-	}
-	q, err := e2ethanos.NewQuerierBuilder(s.SharedDir(), "query", stores...).
-		WithExemplarAddresses(stores...).
-		WithTracingConfig(fmt.Sprintf(`type: JAEGER
-config:
-  sampler_type: const
-  sampler_param: 1
-  service_name: %s`, s.NetworkName()+"-query")).
->>>>>>> 68adb0bf
 		Build()
 	testutil.Ok(t, err)
 	testutil.Ok(t, e2e.StartAndWaitReady(q))
 
 	// Recreate Prometheus and sidecar with Thanos query scrape target.
-<<<<<<< HEAD
 	prom1, sidecar1, err = e2ethanos.NewPrometheusWithSidecar(
 		e,
-=======
-	prom1, sidecar1, err := e2ethanos.NewPrometheusWithSidecar(
-		s.SharedDir(),
->>>>>>> 68adb0bf
 		netName,
 		"prom1",
 		defaultPromConfig("ha", 0, "", "", "localhost:9090", q.InternalEndpoint("http")),
@@ -90,13 +64,8 @@
 		e2ethanos.FeatureExemplarStorage,
 	)
 	testutil.Ok(t, err)
-<<<<<<< HEAD
 	prom2, sidecar2, err = e2ethanos.NewPrometheusWithSidecar(
 		e,
-=======
-	prom2, sidecar2, err := e2ethanos.NewPrometheusWithSidecar(
-		s.SharedDir(),
->>>>>>> 68adb0bf
 		netName,
 		"prom2",
 		defaultPromConfig("ha", 1, "", "", "localhost:9090", q.InternalEndpoint("http")),
@@ -117,110 +86,37 @@
 	end := timestamp.FromTime(now.Add(time.Hour))
 
 	// Send HTTP requests to thanos query to trigger exemplars.
-<<<<<<< HEAD
-	labelNames(t, ctx, q.Endpoint("http"), nil, start, end, func(res []string) bool {
-		return true
-	})
-=======
-	labelNames(t, ctx, q.HTTPEndpoint(), nil, start, end, func(res []string) bool { return true })
->>>>>>> 68adb0bf
+	labelNames(t, ctx, q.Endpoint("http"), nil, start, end, func(res []string) bool { return true })
 
 	t.Run("Basic exemplars query", func(t *testing.T) {
-		queryExemplars(t, ctx, q.HTTPEndpoint(), `http_request_duration_seconds_bucket{handler="label_names"}`, start, end, exemplarsOnExpectedSeries(map[string]string{
+		queryExemplars(t, ctx, q.Endpoint("http"), `http_request_duration_seconds_bucket{handler="label_names"}`, start, end, exemplarsOnExpectedSeries(map[string]string{
 			"__name__":   "http_request_duration_seconds_bucket",
 			"handler":    "label_names",
 			"job":        "myself",
 			"method":     "get",
 			"prometheus": "ha",
-<<<<<<< HEAD
-		}
-		queryExemplars(t, ctx, q.Endpoint("http"), `http_request_duration_seconds_bucket{handler="label_names"}`,
-			start, end, func(data []*exemplarspb.ExemplarData) bool {
-				if len(data) != 1 {
-					return false
-				}
-
-				// Compare series labels.
-				seriesLabels := labelpb.ZLabelSetsToPromLabelSets(data[0].SeriesLabels)
-				for _, lbls := range seriesLabels {
-					for k, v := range requiredSeriesLabels {
-						if lbls.Get(k) != v {
-							return false
-						}
-					}
-				}
-
-				// Make sure the exemplar contains the correct traceID label.
-				for _, exemplar := range data[0].Exemplars {
-					for _, lbls := range labelpb.ZLabelSetsToPromLabelSets(exemplar.Labels) {
-						if !lbls.Has(traceIDLabel) {
-							return false
-						}
-					}
-				}
-				return true
-			})
-=======
 		}))
->>>>>>> 68adb0bf
 	})
 
 	t.Run("Exemplars query with matched external label", func(t *testing.T) {
 		// Here replica is an external label.
-		queryExemplars(t, ctx, q.HTTPEndpoint(), `http_request_duration_seconds_bucket{handler="label_names", replica="0"}`, start, end, exemplarsOnExpectedSeries(map[string]string{
+		queryExemplars(t, ctx, q.Endpoint("http"), `http_request_duration_seconds_bucket{handler="label_names", replica="0"}`, start, end, exemplarsOnExpectedSeries(map[string]string{
 			"__name__":   "http_request_duration_seconds_bucket",
 			"handler":    "label_names",
 			"job":        "myself",
 			"method":     "get",
 			"prometheus": "ha",
-<<<<<<< HEAD
-		}
-		// Here replica is an external label.
-		queryExemplars(t, ctx, q.Endpoint("http"), `http_request_duration_seconds_bucket{handler="label_names", replica="0"}`,
-			start, end, func(data []*exemplarspb.ExemplarData) bool {
-				if len(data) != 1 {
-					return false
-				}
-
-				// Compare series labels.
-				seriesLabels := labelpb.ZLabelSetsToPromLabelSets(data[0].SeriesLabels)
-				for _, lbls := range seriesLabels {
-					for k, v := range requiredSeriesLabels {
-						if lbls.Get(k) != v {
-							return false
-						}
-					}
-				}
-
-				// Make sure the exemplar contains the correct traceID label.
-				for _, exemplar := range data[0].Exemplars {
-					for _, lbls := range labelpb.ZLabelSetsToPromLabelSets(exemplar.Labels) {
-						if !lbls.Has(traceIDLabel) {
-							return false
-						}
-					}
-				}
-				return true
-			})
-=======
 		}))
->>>>>>> 68adb0bf
 	})
 
 	t.Run("Exemplars query doesn't match external label", func(t *testing.T) {
 		// Here replica is an external label, but it doesn't match.
-<<<<<<< HEAD
 		queryExemplars(t, ctx, q.Endpoint("http"), `http_request_duration_seconds_bucket{handler="label_names", replica="foo"}`,
-			start, end, func(data []*exemplarspb.ExemplarData) bool {
-				return len(data) == 0
-=======
-		queryExemplars(t, ctx, q.HTTPEndpoint(), `http_request_duration_seconds_bucket{handler="label_names", replica="foo"}`,
 			start, end, func(data []*exemplarspb.ExemplarData) error {
 				if len(data) > 0 {
 					return errors.Errorf("expected no examplers, got %v", data)
 				}
 				return nil
->>>>>>> 68adb0bf
 			})
 	})
 }
