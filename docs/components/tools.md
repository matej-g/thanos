--- conflicted
+++ resolved
@@ -16,12 +16,12 @@
                            --help-man).
       --log.format=logfmt  Log format to use. Possible options: logfmt or json.
       --log.level=info     Log filtering level.
-      --tracing.config=<content>
+      --tracing.config=<content>  
                            Alternative to 'tracing.config-file' flag (mutually
                            exclusive). Content of YAML file with tracing
                            configuration. See format details:
                            https://thanos.io/tip/thanos/tracing.md/#configuration
-      --tracing.config-file=<file-path>
+      --tracing.config-file=<file-path>  
                            Path to YAML file with tracing configuration. See
                            format details:
                            https://thanos.io/tip/thanos/tracing.md/#configuration
@@ -115,21 +115,21 @@
                            --help-man).
       --log.format=logfmt  Log format to use. Possible options: logfmt or json.
       --log.level=info     Log filtering level.
-      --objstore.config=<content>
+      --objstore.config=<content>  
                            Alternative to 'objstore.config-file' flag (mutually
                            exclusive). Content of YAML file that contains object
                            store configuration. See format details:
                            https://thanos.io/tip/thanos/storage.md/#configuration
-      --objstore.config-file=<file-path>
+      --objstore.config-file=<file-path>  
                            Path to YAML file that contains object store
                            configuration. See format details:
                            https://thanos.io/tip/thanos/storage.md/#configuration
-      --tracing.config=<content>
+      --tracing.config=<content>  
                            Alternative to 'tracing.config-file' flag (mutually
                            exclusive). Content of YAML file with tracing
                            configuration. See format details:
                            https://thanos.io/tip/thanos/tracing.md/#configuration
-      --tracing.config-file=<file-path>
+      --tracing.config-file=<file-path>  
                            Path to YAML file with tracing configuration. See
                            format details:
                            https://thanos.io/tip/thanos/tracing.md/#configuration
@@ -211,7 +211,7 @@
 Flags:
   -h, --help                    Show context-sensitive help (also try
                                 --help-long and --help-man).
-      --http-address="0.0.0.0:10902"
+      --http-address="0.0.0.0:10902"  
                                 Listen host:port for HTTP endpoints.
       --http-grace-period=2m    Time to wait after an interrupt received for
                                 HTTP Server.
@@ -222,7 +222,7 @@
       --log.format=logfmt       Log format to use. Possible options: logfmt or
                                 json.
       --log.level=info          Log filtering level.
-      --max-time=9999-12-31T23:59:59Z
+      --max-time=9999-12-31T23:59:59Z  
                                 End of time range limit to serve. Thanos tool
                                 bucket web will serve only blocks, which
                                 happened earlier than this value. Option can be
@@ -230,26 +230,26 @@
                                 duration relative to current time, such as -1d
                                 or 2h45m. Valid duration units are ms, s, m, h,
                                 d, w, y.
-      --min-time=0000-01-01T00:00:00Z
+      --min-time=0000-01-01T00:00:00Z  
                                 Start of time range limit to serve. Thanos tool
                                 bucket web will serve only blocks, which
                                 happened later than this value. Option can be a
                                 constant time in RFC3339 format or time duration
                                 relative to current time, such as -1d or 2h45m.
                                 Valid duration units are ms, s, m, h, d, w, y.
-      --objstore.config=<content>
+      --objstore.config=<content>  
                                 Alternative to 'objstore.config-file' flag
                                 (mutually exclusive). Content of YAML file that
                                 contains object store configuration. See format
                                 details:
                                 https://thanos.io/tip/thanos/storage.md/#configuration
-      --objstore.config-file=<file-path>
+      --objstore.config-file=<file-path>  
                                 Path to YAML file that contains object store
                                 configuration. See format details:
                                 https://thanos.io/tip/thanos/storage.md/#configuration
       --refresh=30m             Refresh interval to download metadata from
                                 remote storage
-      --selector.relabel-config=<content>
+      --selector.relabel-config=<content>  
                                 Alternative to 'selector.relabel-config-file'
                                 flag (mutually exclusive). Content of YAML file
                                 that contains relabeling configuration that
@@ -257,19 +257,19 @@
                                 Prometheus relabel-config syntax. See format
                                 details:
                                 https://prometheus.io/docs/prometheus/latest/configuration/configuration/#relabel_config
-      --selector.relabel-config-file=<file-path>
+      --selector.relabel-config-file=<file-path>  
                                 Path to YAML file that contains relabeling
                                 configuration that allows selecting blocks. It
                                 follows native Prometheus relabel-config syntax.
                                 See format details:
                                 https://prometheus.io/docs/prometheus/latest/configuration/configuration/#relabel_config
       --timeout=5m              Timeout to download metadata from remote storage
-      --tracing.config=<content>
+      --tracing.config=<content>  
                                 Alternative to 'tracing.config-file' flag
                                 (mutually exclusive). Content of YAML file with
                                 tracing configuration. See format details:
                                 https://thanos.io/tip/thanos/tracing.md/#configuration
-      --tracing.config-file=<file-path>
+      --tracing.config-file=<file-path>  
                                 Path to YAML file with tracing configuration.
                                 See format details:
                                 https://thanos.io/tip/thanos/tracing.md/#configuration
@@ -341,14 +341,14 @@
       --id=ID ...          Block IDs to verify (and optionally repair) only. If
                            none is specified, all blocks will be verified.
                            Repeated field
-  -i, --issues=index_known_issues... ...
+  -i, --issues=index_known_issues... ...  
                            Issues to verify (and optionally repair). Possible
                            issue to verify, without repair: [overlapped_blocks];
                            Possible issue to verify and repair:
                            [index_known_issues duplicated_compaction]
       --log.format=logfmt  Log format to use. Possible options: logfmt or json.
       --log.level=info     Log filtering level.
-      --objstore-backup.config=<content>
+      --objstore-backup.config=<content>  
                            Alternative to 'objstore-backup.config-file' flag
                            (mutually exclusive). Content of YAML file that
                            contains object store-backup configuration. See
@@ -356,29 +356,29 @@
                            https://thanos.io/tip/thanos/storage.md/#configuration
                            Used for repair logic to backup blocks before
                            removal.
-      --objstore-backup.config-file=<file-path>
+      --objstore-backup.config-file=<file-path>  
                            Path to YAML file that contains object store-backup
                            configuration. See format details:
                            https://thanos.io/tip/thanos/storage.md/#configuration
                            Used for repair logic to backup blocks before
                            removal.
-      --objstore.config=<content>
+      --objstore.config=<content>  
                            Alternative to 'objstore.config-file' flag (mutually
                            exclusive). Content of YAML file that contains object
                            store configuration. See format details:
                            https://thanos.io/tip/thanos/storage.md/#configuration
-      --objstore.config-file=<file-path>
+      --objstore.config-file=<file-path>  
                            Path to YAML file that contains object store
                            configuration. See format details:
                            https://thanos.io/tip/thanos/storage.md/#configuration
   -r, --repair             Attempt to repair blocks for which issues were
                            detected
-      --tracing.config=<content>
+      --tracing.config=<content>  
                            Alternative to 'tracing.config-file' flag (mutually
                            exclusive). Content of YAML file with tracing
                            configuration. See format details:
                            https://thanos.io/tip/thanos/tracing.md/#configuration
-      --tracing.config-file=<file-path>
+      --tracing.config-file=<file-path>  
                            Path to YAML file with tracing configuration. See
                            format details:
                            https://thanos.io/tip/thanos/tracing.md/#configuration
@@ -407,24 +407,24 @@
                            --help-man).
       --log.format=logfmt  Log format to use. Possible options: logfmt or json.
       --log.level=info     Log filtering level.
-      --objstore.config=<content>
+      --objstore.config=<content>  
                            Alternative to 'objstore.config-file' flag (mutually
                            exclusive). Content of YAML file that contains object
                            store configuration. See format details:
                            https://thanos.io/tip/thanos/storage.md/#configuration
-      --objstore.config-file=<file-path>
+      --objstore.config-file=<file-path>  
                            Path to YAML file that contains object store
                            configuration. See format details:
                            https://thanos.io/tip/thanos/storage.md/#configuration
   -o, --output=""          Optional format in which to print each block's
                            information. Options are 'json', 'wide' or a custom
                            template.
-      --tracing.config=<content>
+      --tracing.config=<content>  
                            Alternative to 'tracing.config-file' flag (mutually
                            exclusive). Content of YAML file with tracing
                            configuration. See format details:
                            https://thanos.io/tip/thanos/tracing.md/#configuration
-      --tracing.config-file=<file-path>
+      --tracing.config-file=<file-path>  
                            Path to YAML file with tracing configuration. See
                            format details:
                            https://thanos.io/tip/thanos/tracing.md/#configuration
@@ -453,23 +453,19 @@
       --log.format=logfmt    Log format to use. Possible options: logfmt or
                              json.
       --log.level=info       Log filtering level.
-      --objstore.config=<content>
+      --objstore.config=<content>  
                              Alternative to 'objstore.config-file' flag
                              (mutually exclusive). Content of YAML file that
                              contains object store configuration. See format
                              details:
                              https://thanos.io/tip/thanos/storage.md/#configuration
-      --objstore.config-file=<file-path>
+      --objstore.config-file=<file-path>  
                              Path to YAML file that contains object store
                              configuration. See format details:
                              https://thanos.io/tip/thanos/storage.md/#configuration
-<<<<<<< HEAD
-  -l, --selector=<name>=\"<value>\" ...
-=======
       --output=table         Output format for result. Currently supports table,
                              cvs, tsv.
   -l, --selector=<name>=\"<value>\" ...  
->>>>>>> 013a2e77
                              Selects blocks based on label, e.g. '-l
                              key1=\"value1\" -l key2=\"value2\"'. All key value
                              pairs must match.
@@ -478,12 +474,12 @@
                              UNTIL'. I.e., if the 'FROM' value is equal the rows
                              are then further sorted by the 'UNTIL' value.
       --timeout=5m           Timeout to download metadata from remote storage
-      --tracing.config=<content>
+      --tracing.config=<content>  
                              Alternative to 'tracing.config-file' flag (mutually
                              exclusive). Content of YAML file with tracing
                              configuration. See format details:
                              https://thanos.io/tip/thanos/tracing.md/#configuration
-      --tracing.config-file=<file-path>
+      --tracing.config-file=<file-path>  
                              Path to YAML file with tracing configuration. See
                              format details:
                              https://thanos.io/tip/thanos/tracing.md/#configuration
@@ -514,7 +510,7 @@
                                  be replicated. Repeated flag.
   -h, --help                     Show context-sensitive help (also try
                                  --help-long and --help-man).
-      --http-address="0.0.0.0:10902"
+      --http-address="0.0.0.0:10902"  
                                  Listen host:port for HTTP endpoints.
       --http-grace-period=2m     Time to wait after an interrupt received for
                                  HTTP Server.
@@ -531,7 +527,7 @@
       --log.level=info           Log filtering level.
       --matcher=key="value" ...  Only blocks whose external labels exactly match
                                  this matcher will be replicated.
-      --max-time=9999-12-31T23:59:59Z
+      --max-time=9999-12-31T23:59:59Z  
                                  End of time range limit to replicate. Thanos
                                  Replicate will replicate only metrics, which
                                  happened earlier than this value. Option can be
@@ -539,7 +535,7 @@
                                  duration relative to current time, such as -1d
                                  or 2h45m. Valid duration units are ms, s, m, h,
                                  d, w, y.
-      --min-time=0000-01-01T00:00:00Z
+      --min-time=0000-01-01T00:00:00Z  
                                  Start of time range limit to replicate. Thanos
                                  Replicate will replicate only metrics, which
                                  happened later than this value. Option can be a
@@ -547,37 +543,37 @@
                                  duration relative to current time, such as -1d
                                  or 2h45m. Valid duration units are ms, s, m, h,
                                  d, w, y.
-      --objstore-to.config=<content>
+      --objstore-to.config=<content>  
                                  Alternative to 'objstore-to.config-file' flag
                                  (mutually exclusive). Content of YAML file that
                                  contains object store-to configuration. See
                                  format details:
                                  https://thanos.io/tip/thanos/storage.md/#configuration
                                  The object storage which replicate data to.
-      --objstore-to.config-file=<file-path>
+      --objstore-to.config-file=<file-path>  
                                  Path to YAML file that contains object store-to
                                  configuration. See format details:
                                  https://thanos.io/tip/thanos/storage.md/#configuration
                                  The object storage which replicate data to.
-      --objstore.config=<content>
+      --objstore.config=<content>  
                                  Alternative to 'objstore.config-file' flag
                                  (mutually exclusive). Content of YAML file that
                                  contains object store configuration. See format
                                  details:
                                  https://thanos.io/tip/thanos/storage.md/#configuration
-      --objstore.config-file=<file-path>
+      --objstore.config-file=<file-path>  
                                  Path to YAML file that contains object store
                                  configuration. See format details:
                                  https://thanos.io/tip/thanos/storage.md/#configuration
       --resolution=0s... ...     Only blocks with these resolutions will be
                                  replicated. Repeated flag.
       --single-run               Run replication only one time, then exit.
-      --tracing.config=<content>
+      --tracing.config=<content>  
                                  Alternative to 'tracing.config-file' flag
                                  (mutually exclusive). Content of YAML file with
                                  tracing configuration. See format details:
                                  https://thanos.io/tip/thanos/tracing.md/#configuration
-      --tracing.config-file=<file-path>
+      --tracing.config-file=<file-path>  
                                  Path to YAML file with tracing configuration.
                                  See format details:
                                  https://thanos.io/tip/thanos/tracing.md/#configuration
@@ -612,7 +608,7 @@
 Flags:
       --data-dir="./data"     Data directory in which to cache blocks and
                               process downsamplings.
-      --downsample.concurrency=1
+      --downsample.concurrency=1  
                               Number of goroutines to use when downsampling
                               blocks.
       --hash-func=            Specify which hash function to use when
@@ -623,7 +619,7 @@
                               are: "", "SHA256".
   -h, --help                  Show context-sensitive help (also try --help-long
                               and --help-man).
-      --http-address="0.0.0.0:10902"
+      --http-address="0.0.0.0:10902"  
                               Listen host:port for HTTP endpoints.
       --http-grace-period=2m  Time to wait after an interrupt received for HTTP
                               Server.
@@ -633,22 +629,22 @@
       --log.format=logfmt     Log format to use. Possible options: logfmt or
                               json.
       --log.level=info        Log filtering level.
-      --objstore.config=<content>
+      --objstore.config=<content>  
                               Alternative to 'objstore.config-file' flag
                               (mutually exclusive). Content of YAML file that
                               contains object store configuration. See format
                               details:
                               https://thanos.io/tip/thanos/storage.md/#configuration
-      --objstore.config-file=<file-path>
+      --objstore.config-file=<file-path>  
                               Path to YAML file that contains object store
                               configuration. See format details:
                               https://thanos.io/tip/thanos/storage.md/#configuration
-      --tracing.config=<content>
+      --tracing.config=<content>  
                               Alternative to 'tracing.config-file' flag
                               (mutually exclusive). Content of YAML file with
                               tracing configuration. See format details:
                               https://thanos.io/tip/thanos/tracing.md/#configuration
-      --tracing.config-file=<file-path>
+      --tracing.config-file=<file-path>  
                               Path to YAML file with tracing configuration. See
                               format details:
                               https://thanos.io/tip/thanos/tracing.md/#configuration
@@ -693,21 +689,21 @@
       --log.format=logfmt  Log format to use. Possible options: logfmt or json.
       --log.level=info     Log filtering level.
       --marker=MARKER      Marker to be put.
-      --objstore.config=<content>
+      --objstore.config=<content>  
                            Alternative to 'objstore.config-file' flag (mutually
                            exclusive). Content of YAML file that contains object
                            store configuration. See format details:
                            https://thanos.io/tip/thanos/storage.md/#configuration
-      --objstore.config-file=<file-path>
+      --objstore.config-file=<file-path>  
                            Path to YAML file that contains object store
                            configuration. See format details:
                            https://thanos.io/tip/thanos/storage.md/#configuration
-      --tracing.config=<content>
+      --tracing.config=<content>  
                            Alternative to 'tracing.config-file' flag (mutually
                            exclusive). Content of YAML file with tracing
                            configuration. See format details:
                            https://thanos.io/tip/thanos/tracing.md/#configuration
-      --tracing.config-file=<file-path>
+      --tracing.config-file=<file-path>  
                            Path to YAML file with tracing configuration. See
                            format details:
                            https://thanos.io/tip/thanos/tracing.md/#configuration
@@ -778,13 +774,13 @@
       --log.format=logfmt       Log format to use. Possible options: logfmt or
                                 json.
       --log.level=info          Log filtering level.
-      --objstore.config=<content>
+      --objstore.config=<content>  
                                 Alternative to 'objstore.config-file' flag
                                 (mutually exclusive). Content of YAML file that
                                 contains object store configuration. See format
                                 details:
                                 https://thanos.io/tip/thanos/storage.md/#configuration
-      --objstore.config-file=<file-path>
+      --objstore.config-file=<file-path>  
                                 Path to YAML file that contains object store
                                 configuration. See format details:
                                 https://thanos.io/tip/thanos/storage.md/#configuration
@@ -794,31 +790,31 @@
       --rewrite.add-change-log  If specified, all modifications are written to
                                 new block directory. Disable if latency is to
                                 high.
-      --rewrite.to-delete-config=<content>
+      --rewrite.to-delete-config=<content>  
                                 Alternative to 'rewrite.to-delete-config-file'
                                 flag (mutually exclusive). Content of YAML file
                                 that contains []metadata.DeletionRequest that
                                 will be applied to blocks
-      --rewrite.to-delete-config-file=<file-path>
+      --rewrite.to-delete-config-file=<file-path>  
                                 Path to YAML file that contains
                                 []metadata.DeletionRequest that will be applied
                                 to blocks
-      --rewrite.to-relabel-config=<content>
+      --rewrite.to-relabel-config=<content>  
                                 Alternative to 'rewrite.to-relabel-config-file'
                                 flag (mutually exclusive). Content of YAML file
                                 that contains relabel configs that will be
                                 applied to blocks
-      --rewrite.to-relabel-config-file=<file-path>
+      --rewrite.to-relabel-config-file=<file-path>  
                                 Path to YAML file that contains relabel configs
                                 that will be applied to blocks
-      --tmp.dir="/tmp/thanos-rewrite"
+      --tmp.dir="/tmp/thanos-rewrite"  
                                 Working directory for temporary files
-      --tracing.config=<content>
+      --tracing.config=<content>  
                                 Alternative to 'tracing.config-file' flag
                                 (mutually exclusive). Content of YAML file with
                                 tracing configuration. See format details:
                                 https://thanos.io/tip/thanos/tracing.md/#configuration
-      --tracing.config-file=<file-path>
+      --tracing.config-file=<file-path>  
                                 Path to YAML file with tracing configuration.
                                 See format details:
                                 https://thanos.io/tip/thanos/tracing.md/#configuration
@@ -853,12 +849,12 @@
       --log.format=logfmt  Log format to use. Possible options: logfmt or json.
       --log.level=info     Log filtering level.
       --rules=RULES ...    The rule files glob to check (repeated).
-      --tracing.config=<content>
+      --tracing.config=<content>  
                            Alternative to 'tracing.config-file' flag (mutually
                            exclusive). Content of YAML file with tracing
                            configuration. See format details:
                            https://thanos.io/tip/thanos/tracing.md/#configuration
-      --tracing.config-file=<file-path>
+      --tracing.config-file=<file-path>  
                            Path to YAML file with tracing configuration. See
                            format details:
                            https://thanos.io/tip/thanos/tracing.md/#configuration
