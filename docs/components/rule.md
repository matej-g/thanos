# Rule (aka Ruler)

***NOTE:** It is recommended to keep deploying rules inside the relevant Prometheus servers locally. Use ruler only on specific cases. Read details [below](#risk) why.*

*The rule component should in particular not be used to circumvent solving rule deployment properly at the configuration management level.*

The `thanos rule` command evaluates Prometheus recording and alerting rules against chosen query API via repeated `--query` (or FileSD via `--query.sd`). If more than one query is passed, round robin balancing is performed.

By default, rule evaluation results are written back to disk in the Prometheus 2.0 storage format. Rule nodes at the same time participate in the system as source store nodes, which means that they expose StoreAPI and upload their generated TSDB blocks to an object store.

Rule also has a stateless mode which sends rule evaluation results to some remote storages via remote write for better scalability. This way, rule nodes only work as a data producer and the remote receive nodes work as source store nodes. It means that Thanos Rule in this mode does *not* expose the StoreAPI.

You can think of Rule as a simplified Prometheus that does not require a sidecar and does not scrape and do PromQL evaluation (no QueryAPI).

The data of each Rule node can be labeled to satisfy the clusters labeling scheme. High-availability pairs can be run in parallel and should be distinguished by the designated replica label, just like regular Prometheus servers. Read more about Ruler in HA [here](#ruler-ha)

```bash
thanos rule \
    --data-dir             "/path/to/data" \
    --eval-interval        "30s" \
    --rule-file            "/path/to/rules/*.rules.yaml" \
    --alert.query-url      "http://0.0.0.0:9090" \ # This tells what query URL to link to in UI.
    --alertmanagers.url    "http://alert.thanos.io" \
    --query                "query.example.org" \
    --query                "query2.example.org" \
    --objstore.config-file "bucket.yml" \
    --label                'monitor_cluster="cluster1"' \
    --label                'replica="A"'
```

## Risk

Ruler has conceptual tradeoffs that might not be favorable for most use cases. The main tradeoff is its dependence on query reliability. For Prometheus it is unlikely to have alert/recording rule evaluation failure as evaluation is local.

For Ruler the read path is distributed, since most likely Ruler is querying Thanos Querier which gets data from remote Store APIs.

This means that **query failure** are more likely to happen, that's why clear strategy on what will happen to alert and during query unavailability is the key.

## Configuring Rules

Rule files use YAML, the syntax of a rule file is:

```
groups:
  [ - <rule_group> ]
```

A simple example rules file would be:

```
groups:
  - name: example
    rules:
    - record: job:http_inprogress_requests:sum
      expr: sum(http_inprogress_requests) by (job)
```

<rule_group>

```
# The name of the group. Must be unique within a file.
name: <string>

# How often rules in the group are evaluated.
[ interval: <duration> | default = global.evaluation_interval ]

rules:
  [ - <rule> ... ]
```

Thanos supports two types of rules which may be configured and then evaluated at regular intervals: recording rules and alerting rules.

### Recording Rules

Recording rules allow you to precompute frequently needed or computationally expensive expressions and save their result as a new set of time series. Querying the precomputed result will then often be much faster than executing the original expression every time it is needed. This is especially useful for dashboards, which need to query the same expression repeatedly every time they refresh.

Recording and alerting rules exist in a rule group. Rules within a group are run sequentially at a regular interval.

The syntax for recording rules is:

```
# The name of the time series to output to. Must be a valid metric name.
record: <string>

# The PromQL expression to evaluate. Every evaluation cycle this is
# evaluated at the current time, and the result recorded as a new set of
# time series with the metric name as given by 'record'.
expr: <string>

# Labels to add or overwrite before storing the result.
labels:
  [ <labelname>: <labelvalue> ]
```

Note: If you make use of recording rules, make sure that you expose your Ruler instance as a store in the Thanos Querier so that the new time series can be queried as part of Thanos Query. One of the ways you can do this is by adding a new `--store <thanos-ruler-ip>` command-line argument to the Thanos Query command.

### Alerting Rules

The syntax for alerting rules is:

```
# The name of the alert. Must be a valid metric name.
alert: <string>

# The PromQL expression to evaluate. Every evaluation cycle this is
# evaluated at the current time, and all resultant time series become
# pending/firing alerts.
expr: <string>

# Alerts are considered firing once they have been returned for this long.
# Alerts which have not yet fired for long enough are considered pending.
[ for: <duration> | default = 0s ]

# Labels to add or overwrite for each alert.
labels:
  [ <labelname>: <tmpl_string> ]

# Annotations to add to each alert.
annotations:
  [ <labelname>: <tmpl_string> ]
```

## Partial Response

See [this](query.md#partial-response) on initial info.

Rule allows you to specify rule groups with additional fields that control PartialResponseStrategy e.g:

```yaml
groups:
- name: "warn strategy"
  partial_response_strategy: "warn"
  rules:
  - alert: "some"
    expr: "up"
- name: "abort strategy"
  partial_response_strategy: "abort"
  rules:
  - alert: "some"
    expr: "up"
- name: "by default strategy is abort"
  rules:
  - alert: "some"
    expr: "up"
```

It is recommended to keep partial response as `abort` for alerts and that is the default as well.

Essentially, for alerting, having partial response can result in symptoms being missed by Rule's alert.

## Must have: essential Ruler alerts!

To be sure that alerting works it is essential to monitor Ruler and alert from another **Scraper (Prometheus + sidecar)** that sits in same cluster.

The most important metrics to alert on are:

* `thanos_alert_sender_alerts_dropped_total`. If greater than 0, it means that alerts triggered by Rule are not being sent to alertmanager which might indicate connection, incompatibility or misconfiguration problems.

* `prometheus_rule_evaluation_failures_total`. If greater than 0, it means that that rule failed to be evaluated, which results in either gap in rule or potentially ignored alert. This metric might indicate problems on the queryAPI endpoint you use. Alert heavily on this if this happens for longer than your alert thresholds. `strategy` label will tell you if failures comes from rules that tolerate [partial response](#partial-response) or not.

* `prometheus_rule_group_last_duration_seconds < prometheus_rule_group_interval_seconds` If the difference is large, it means that rule evaluation took more time than the scheduled interval. It can indicate that your query backend (e.g Querier) takes too much time to evaluate the query, i.e. that it is not fast enough to fill the rule. This might indicate other problems like slow StoreAPis or too complex query expression in rule.

* `thanos_rule_evaluation_with_warnings_total`. If you choose to use Rules and Alerts with [partial response strategy's](#partial-response) value as "warn", this metric will tell you how many evaluation ended up with some kind of warning. To see the actual warnings see WARN log level. This might suggest that those evaluations return partial response and might not be accurate.

Those metrics are important for vanilla Prometheus as well, but even more important when we rely on (sometimes WAN) network.

// TODO(bwplotka): Rereview them after recent changes in metrics.

See [alerts](https://github.com/thanos-io/thanos/blob/e3b0baf7de9dde1887253b1bb19d78ae71a01bf8/examples/alerts/alerts.md#ruler) for more example alerts for ruler.

NOTE: It is also recommended to set a mocked Alert on Ruler that checks if Query is up. This might be something simple like `vector(1)` query, just to check if Querier is live.

## Performance.

As rule nodes outsource query processing to query nodes, they should generally experience little load. If necessary, functional sharding can be applied by splitting up the sets of rules between HA pairs. Rules are processed with deduplicated data according to the replica label configured on query nodes.

## External labels

It is *mandatory* to add certain external labels to indicate the ruler origin (e.g `label='replica="A"'` or for `cluster`). Otherwise running multiple ruler replicas will be not possible, resulting in clash during compaction.

NOTE: It is advised to put different external labels than labels given by other sources we are recording or alerting against.

For example:

* Ruler is in cluster `mon1` and we have Prometheus in cluster `eu1`
* By default we could try having consistent labels so we have `cluster=eu1` for Prometheus and `cluster=mon1` for Ruler.
* We configure `ScraperIsDown` alert that monitors service from `work1` cluster.
* When triggered this alert results in `ScraperIsDown{cluster=mon1}` since external labels always *replace* source labels.

This effectively drops the important metadata and makes it impossible to tell in what exactly `cluster` the `ScraperIsDown` alert found problem without falling back to manual query.

## Ruler UI

On HTTP address Ruler exposes its UI that shows mainly Alerts and Rules page (similar to Prometheus Alerts page). Each alert is linked to the query that the alert is performing, which you can click to navigate to the configured `alert.query-url`.

## Ruler HA

Ruler aims to use a similar approach to the one that Prometheus has. You can configure external labels, as well as relabelling.

In case of Ruler in HA you need to make sure you have the following labelling setup:

* Labels that identify the HA group ruler and replica label with different value for each ruler instance, e.g: `cluster="eu1", replica="A"` and `cluster=eu1, replica="B"` by using `--label` flag.
* Labels that need to be dropped just before sending to alermanager in order for alertmanager to deduplicate alerts e.g `--alert.label-drop="replica"`.

Advanced relabelling configuration is possible with the `--alert.relabel-config` and `--alert.relabel-config-file` flags. The configuration format is identical to the [`alert_relabel_configs`](https://prometheus.io/docs/prometheus/latest/configuration/configuration/#alert_relabel_configs) field of Prometheus. Note that Thanos Ruler drops the labels listed in `--alert.label-drop` before alert relabelling.

## Stateless Ruler via Remote Write

Stateless ruler enables nearly indefinite horizontal scalability. Ruler doesn't have a fully functional TSDB for storing evaluation results, but uses a WAL only storage and sends data to some remote storage via remote write.

The WAL only storage reuses the upstream [Prometheus agent](https://prometheus.io/blog/2021/11/16/agent/) and it is compatible with the old TSDB data. For more design purpose of this mode, please refer to the [proposal](https://thanos.io/tip/proposals-done/202005-scalable-rule-storage.md/).

Stateless mode can be enabled by providing [Prometheus remote write config](https://prometheus.io/docs/prometheus/latest/configuration/configuration/#remote_write) in file via `--remote-write.config` or inlined `--remote-write.config-file` flag. For example:

```bash
thanos rule \
    --data-dir                  "/path/to/data" \
    --eval-interval             "30s" \
    --rule-file                 "/path/to/rules/*.rules.yaml" \
    --alert.query-url           "http://0.0.0.0:9090" \ # This tells what query URL to link to in UI.
    --alertmanagers.url         "http://alert.thanos.io" \
    --query                     "query.example.org" \
    --query                     "query2.example.org" \
    --objstore.config-file      "bucket.yml" \
    --label                     'monitor_cluster="cluster1"' \
    --label                     'replica="A"' \
    --remote-write.config-file  'rw-config.yaml'
```

Where `rw-config.yaml` could look as follows:

```yaml
remote_write:
- url: http://e2e_test_rule_remote_write-receive-1:8081/api/v1/receive
  name: thanos-receiver
  follow_redirects: false
- url: https://e2e_test_rule_remote_write-receive-2:443/api/v1/receive
  remote_timeout: 30s
  follow_redirects: true
  queue_config:
    capacity: 120000
    max_shards: 50
    min_shards: 1
    max_samples_per_send: 40000
    batch_send_deadline: 5s
    min_backoff: 5s
    max_backoff: 5m
```

You can pass this in file using `--remote-write.config-file=` or inline it using `--remote-write.config=`.

**NOTE:**
1. `metadata_config` is not supported in this mode and will be ignored if provided in the remote write configuration.
2. Ruler won't expose Store API for querying data if stateless mode is enabled. If the remote storage is thanos receiver then you can use that to query rule evaluation results.

## Flags

```$ mdox-exec="thanos rule --help"
usage: thanos rule [<flags>]

Ruler evaluating Prometheus rules against given Query nodes, exposing Store API
and storing old blocks in bucket.

Flags:
      --alert.label-drop=ALERT.LABEL-DROP ...
                                 Labels by name to drop before sending to
                                 alertmanager. This allows alert to be
                                 deduplicated on replica label (repeated).
                                 Similar Prometheus alert relabelling
      --alert.query-url=ALERT.QUERY-URL
                                 The external Thanos Query URL that would be set
                                 in all alerts 'Source' field
      --alert.relabel-config=<content>
                                 Alternative to 'alert.relabel-config-file' flag
                                 (mutually exclusive). Content of YAML file that
                                 contains alert relabelling configuration.
      --alert.relabel-config-file=<file-path>
                                 Path to YAML file that contains alert
                                 relabelling configuration.
      --alertmanagers.config=<content>
                                 Alternative to 'alertmanagers.config-file' flag
                                 (mutually exclusive). Content of YAML file that
                                 contains alerting configuration. See format
                                 details:
                                 https://thanos.io/tip/components/rule.md/#configuration.
                                 If defined, it takes precedence over the
                                 '--alertmanagers.url' and
                                 '--alertmanagers.send-timeout' flags.
      --alertmanagers.config-file=<file-path>
                                 Path to YAML file that contains alerting
                                 configuration. See format details:
                                 https://thanos.io/tip/components/rule.md/#configuration.
                                 If defined, it takes precedence over the
                                 '--alertmanagers.url' and
                                 '--alertmanagers.send-timeout' flags.
      --alertmanagers.sd-dns-interval=30s
                                 Interval between DNS resolutions of
                                 Alertmanager hosts.
      --alertmanagers.send-timeout=10s
                                 Timeout for sending alerts to Alertmanager
      --alertmanagers.url=ALERTMANAGERS.URL ...
                                 Alertmanager replica URLs to push firing
                                 alerts. Ruler claims success if push to at
                                 least one alertmanager from discovered
                                 succeeds. The scheme should not be empty e.g
                                 `http` might be used. The scheme may be
                                 prefixed with 'dns+' or 'dnssrv+' to detect
                                 Alertmanager IPs through respective DNS
                                 lookups. The port defaults to 9093 or the SRV
                                 record's value. The URL path is used as a
                                 prefix for the regular Alertmanager API path.
      --data-dir="data/"         data directory
      --eval-interval=30s        The default evaluation interval to use.
      --grpc-address="0.0.0.0:10901"
                                 Listen ip:port address for gRPC endpoints
                                 (StoreAPI). Make sure this address is routable
                                 from other components.
      --grpc-grace-period=2m     Time to wait after an interrupt received for
                                 GRPC Server.
      --grpc-server-tls-cert=""  TLS Certificate for gRPC server, leave blank to
                                 disable TLS
      --grpc-server-tls-client-ca=""
                                 TLS CA to verify clients against. If no client
                                 CA is specified, there is no client
                                 verification on server side. (tls.NoClientCert)
      --grpc-server-tls-key=""   TLS Key for the gRPC server, leave blank to
                                 disable TLS
      --hash-func=               Specify which hash function to use when
                                 calculating the hashes of produced files. If no
                                 function has been specified, it does not
                                 happen. This permits avoiding downloading some
                                 files twice albeit at some performance cost.
                                 Possible values are: "", "SHA256".
  -h, --help                     Show context-sensitive help (also try
                                 --help-long and --help-man).
      --http-address="0.0.0.0:10902"
                                 Listen host:port for HTTP endpoints.
      --http-grace-period=2m     Time to wait after an interrupt received for
                                 HTTP Server.
      --http.config=""           [EXPERIMENTAL] Path to the configuration file
                                 that can enable TLS or authentication for all
                                 HTTP endpoints.
      --label=<name>="<value>" ...
                                 Labels to be applied to all generated metrics
                                 (repeated). Similar to external labels for
                                 Prometheus, used to identify ruler and its
                                 blocks as unique source.
      --log.format=logfmt        Log format to use. Possible options: logfmt or
                                 json.
      --log.level=info           Log filtering level.
      --log.request.decision=    Deprecation Warning - This flag would be soon
                                 deprecated, and replaced with
                                 `request.logging-config`. Request Logging for
                                 logging the start and end of requests. By
                                 default this flag is disabled. LogFinishCall:
                                 Logs the finish call of the requests.
                                 LogStartAndFinishCall: Logs the start and
                                 finish call of the requests. NoLogCall: Disable
                                 request logging.
      --objstore.config=<content>
                                 Alternative to 'objstore.config-file' flag
                                 (mutually exclusive). Content of YAML file that
                                 contains object store configuration. See format
                                 details:
                                 https://thanos.io/tip/thanos/storage.md/#configuration
      --objstore.config-file=<file-path>
                                 Path to YAML file that contains object store
                                 configuration. See format details:
                                 https://thanos.io/tip/thanos/storage.md/#configuration
      --query=<query> ...        Addresses of statically configured query API
                                 servers (repeatable). The scheme may be
                                 prefixed with 'dns+' or 'dnssrv+' to detect
                                 query API servers through respective DNS
                                 lookups.
      --query.config=<content>   Alternative to 'query.config-file' flag
                                 (mutually exclusive). Content of YAML file that
                                 contains query API servers configuration. See
                                 format details:
                                 https://thanos.io/tip/components/rule.md/#configuration.
                                 If defined, it takes precedence over the
                                 '--query' and '--query.sd-files' flags.
      --query.config-file=<file-path>
                                 Path to YAML file that contains query API
                                 servers configuration. See format details:
                                 https://thanos.io/tip/components/rule.md/#configuration.
                                 If defined, it takes precedence over the
                                 '--query' and '--query.sd-files' flags.
      --query.http-method=POST   HTTP method to use when sending queries.
                                 Possible options: [GET, POST]
      --query.sd-dns-interval=30s
                                 Interval between DNS resolutions.
      --query.sd-files=<path> ...
                                 Path to file that contains addresses of query
                                 API servers. The path can be a glob pattern
                                 (repeatable).
      --query.sd-interval=5m     Refresh interval to re-read file SD files.
                                 (used as a fallback)
<<<<<<< HEAD
      --request.logging-config=<content>
=======
      --remote-write.config=<content>  
                                 Alternative to 'remote-write.config-file' flag
                                 (mutually exclusive). Content of YAML config
                                 for the remote-write configurations, that
                                 specify servers where samples should be sent to
                                 (see
                                 https://prometheus.io/docs/prometheus/latest/configuration/configuration/#remote_write).
                                 This automatically enables stateless mode for
                                 ruler and no series will be stored in the
                                 ruler's TSDB. If an empty config (or file) is
                                 provided, the flag is ignored and ruler is run
                                 with its own TSDB.
      --remote-write.config-file=<file-path>  
                                 Path to YAML config for the remote-write
                                 configurations, that specify servers where
                                 samples should be sent to (see
                                 https://prometheus.io/docs/prometheus/latest/configuration/configuration/#remote_write).
                                 This automatically enables stateless mode for
                                 ruler and no series will be stored in the
                                 ruler's TSDB. If an empty config (or file) is
                                 provided, the flag is ignored and ruler is run
                                 with its own TSDB.
      --request.logging-config=<content>  
>>>>>>> 013a2e77
                                 Alternative to 'request.logging-config-file'
                                 flag (mutually exclusive). Content of YAML file
                                 with request logging configuration. See format
                                 details:
                                 https://gist.github.com/yashrsharma44/02f5765c5710dd09ce5d14e854f22825
      --request.logging-config-file=<file-path>
                                 Path to YAML file with request logging
                                 configuration. See format details:
                                 https://gist.github.com/yashrsharma44/02f5765c5710dd09ce5d14e854f22825
      --resend-delay=1m          Minimum amount of time to wait before resending
                                 an alert to Alertmanager.
      --rule-file=rules/ ...     Rule files that should be used by rule manager.
                                 Can be in glob format (repeated).
      --shipper.upload-compacted
                                 If true shipper will try to upload compacted
                                 blocks as well. Useful for migration purposes.
                                 Works only if compaction is disabled on
                                 Prometheus. Do it once and then disable the
                                 flag when done.
      --tracing.config=<content>
                                 Alternative to 'tracing.config-file' flag
                                 (mutually exclusive). Content of YAML file with
                                 tracing configuration. See format details:
                                 https://thanos.io/tip/thanos/tracing.md/#configuration
      --tracing.config-file=<file-path>
                                 Path to YAML file with tracing configuration.
                                 See format details:
                                 https://thanos.io/tip/thanos/tracing.md/#configuration
      --tsdb.block-duration=2h   Block duration for TSDB block.
      --tsdb.no-lockfile         Do not create lockfile in TSDB data directory.
                                 In any case, the lockfiles will be deleted on
                                 next startup.
      --tsdb.retention=48h       Block retention time on local disk.
      --tsdb.wal-compression     Compress the tsdb WAL.
      --version                  Show application version.
      --web.disable-cors         Whether to disable CORS headers to be set by
                                 Thanos. By default Thanos sets CORS headers to
                                 be allowed by all.
      --web.external-prefix=""   Static prefix for all HTML links and redirect
                                 URLs in the bucket web UI interface. Actual
                                 endpoints are still served on / or the
                                 web.route-prefix. This allows thanos bucket web
                                 UI to be served behind a reverse proxy that
                                 strips a URL sub-path.
      --web.prefix-header=""     Name of HTTP request header used for dynamic
                                 prefixing of UI links and redirects. This
                                 option is ignored if web.external-prefix
                                 argument is set. Security risk: enable this
                                 option only if a reverse proxy in front of
                                 thanos is resetting the header. The
                                 --web.prefix-header=X-Forwarded-Prefix option
                                 can be useful, for example, if Thanos UI is
                                 served via Traefik reverse proxy with
                                 PathPrefixStrip option enabled, which sends the
                                 stripped prefix value in X-Forwarded-Prefix
                                 header. This allows thanos UI to be served on a
                                 sub-path.
      --web.route-prefix=""      Prefix for API and UI endpoints. This allows
                                 thanos UI to be served on a sub-path. This
                                 option is analogous to --web.route-prefix of
                                 Prometheus.

```

## Configuration

### Alertmanager

The `--alertmanagers.config` and `--alertmanagers.config-file` flags allow specifying multiple Alertmanagers. Those entries are treated as a single HA group. This means that alert send failure is claimed only if the Ruler fails to send to all instances.

The configuration format is the following:

```yaml
alertmanagers:
- http_config:
    basic_auth:
      username: ""
      password: ""
      password_file: ""
    bearer_token: ""
    bearer_token_file: ""
    proxy_url: ""
    tls_config:
      ca_file: ""
      cert_file: ""
      key_file: ""
      server_name: ""
      insecure_skip_verify: false
  static_configs: []
  file_sd_configs:
  - files: []
    refresh_interval: 0s
  scheme: http
  path_prefix: ""
  timeout: 10s
  api_version: v1
```

Supported values for `api_version` are `v1` or `v2`.

### Query API

The `--query.config` and `--query.config-file` flags allow specifying multiple query endpoints. Those entries are treated as a single HA group. This means that query failure is claimed only if the Ruler fails to query all instances.

The configuration format is the following:

```yaml
- http_config:
    basic_auth:
      username: ""
      password: ""
      password_file: ""
    bearer_token: ""
    bearer_token_file: ""
    proxy_url: ""
    tls_config:
      ca_file: ""
      cert_file: ""
      key_file: ""
      server_name: ""
      insecure_skip_verify: false
  static_configs: []
  file_sd_configs:
  - files: []
    refresh_interval: 0s
  scheme: http
  path_prefix: ""
```<|MERGE_RESOLUTION|>--- conflicted
+++ resolved
@@ -262,22 +262,22 @@
 and storing old blocks in bucket.
 
 Flags:
-      --alert.label-drop=ALERT.LABEL-DROP ...
+      --alert.label-drop=ALERT.LABEL-DROP ...  
                                  Labels by name to drop before sending to
                                  alertmanager. This allows alert to be
                                  deduplicated on replica label (repeated).
                                  Similar Prometheus alert relabelling
-      --alert.query-url=ALERT.QUERY-URL
+      --alert.query-url=ALERT.QUERY-URL  
                                  The external Thanos Query URL that would be set
                                  in all alerts 'Source' field
-      --alert.relabel-config=<content>
+      --alert.relabel-config=<content>  
                                  Alternative to 'alert.relabel-config-file' flag
                                  (mutually exclusive). Content of YAML file that
                                  contains alert relabelling configuration.
-      --alert.relabel-config-file=<file-path>
+      --alert.relabel-config-file=<file-path>  
                                  Path to YAML file that contains alert
                                  relabelling configuration.
-      --alertmanagers.config=<content>
+      --alertmanagers.config=<content>  
                                  Alternative to 'alertmanagers.config-file' flag
                                  (mutually exclusive). Content of YAML file that
                                  contains alerting configuration. See format
@@ -286,19 +286,19 @@
                                  If defined, it takes precedence over the
                                  '--alertmanagers.url' and
                                  '--alertmanagers.send-timeout' flags.
-      --alertmanagers.config-file=<file-path>
+      --alertmanagers.config-file=<file-path>  
                                  Path to YAML file that contains alerting
                                  configuration. See format details:
                                  https://thanos.io/tip/components/rule.md/#configuration.
                                  If defined, it takes precedence over the
                                  '--alertmanagers.url' and
                                  '--alertmanagers.send-timeout' flags.
-      --alertmanagers.sd-dns-interval=30s
+      --alertmanagers.sd-dns-interval=30s  
                                  Interval between DNS resolutions of
                                  Alertmanager hosts.
-      --alertmanagers.send-timeout=10s
+      --alertmanagers.send-timeout=10s  
                                  Timeout for sending alerts to Alertmanager
-      --alertmanagers.url=ALERTMANAGERS.URL ...
+      --alertmanagers.url=ALERTMANAGERS.URL ...  
                                  Alertmanager replica URLs to push firing
                                  alerts. Ruler claims success if push to at
                                  least one alertmanager from discovered
@@ -311,7 +311,7 @@
                                  prefix for the regular Alertmanager API path.
       --data-dir="data/"         data directory
       --eval-interval=30s        The default evaluation interval to use.
-      --grpc-address="0.0.0.0:10901"
+      --grpc-address="0.0.0.0:10901"  
                                  Listen ip:port address for gRPC endpoints
                                  (StoreAPI). Make sure this address is routable
                                  from other components.
@@ -319,7 +319,7 @@
                                  GRPC Server.
       --grpc-server-tls-cert=""  TLS Certificate for gRPC server, leave blank to
                                  disable TLS
-      --grpc-server-tls-client-ca=""
+      --grpc-server-tls-client-ca=""  
                                  TLS CA to verify clients against. If no client
                                  CA is specified, there is no client
                                  verification on server side. (tls.NoClientCert)
@@ -333,14 +333,14 @@
                                  Possible values are: "", "SHA256".
   -h, --help                     Show context-sensitive help (also try
                                  --help-long and --help-man).
-      --http-address="0.0.0.0:10902"
+      --http-address="0.0.0.0:10902"  
                                  Listen host:port for HTTP endpoints.
       --http-grace-period=2m     Time to wait after an interrupt received for
                                  HTTP Server.
       --http.config=""           [EXPERIMENTAL] Path to the configuration file
                                  that can enable TLS or authentication for all
                                  HTTP endpoints.
-      --label=<name>="<value>" ...
+      --label=<name>="<value>" ...  
                                  Labels to be applied to all generated metrics
                                  (repeated). Similar to external labels for
                                  Prometheus, used to identify ruler and its
@@ -357,13 +357,13 @@
                                  LogStartAndFinishCall: Logs the start and
                                  finish call of the requests. NoLogCall: Disable
                                  request logging.
-      --objstore.config=<content>
+      --objstore.config=<content>  
                                  Alternative to 'objstore.config-file' flag
                                  (mutually exclusive). Content of YAML file that
                                  contains object store configuration. See format
                                  details:
                                  https://thanos.io/tip/thanos/storage.md/#configuration
-      --objstore.config-file=<file-path>
+      --objstore.config-file=<file-path>  
                                  Path to YAML file that contains object store
                                  configuration. See format details:
                                  https://thanos.io/tip/thanos/storage.md/#configuration
@@ -379,7 +379,7 @@
                                  https://thanos.io/tip/components/rule.md/#configuration.
                                  If defined, it takes precedence over the
                                  '--query' and '--query.sd-files' flags.
-      --query.config-file=<file-path>
+      --query.config-file=<file-path>  
                                  Path to YAML file that contains query API
                                  servers configuration. See format details:
                                  https://thanos.io/tip/components/rule.md/#configuration.
@@ -387,17 +387,14 @@
                                  '--query' and '--query.sd-files' flags.
       --query.http-method=POST   HTTP method to use when sending queries.
                                  Possible options: [GET, POST]
-      --query.sd-dns-interval=30s
+      --query.sd-dns-interval=30s  
                                  Interval between DNS resolutions.
-      --query.sd-files=<path> ...
+      --query.sd-files=<path> ...  
                                  Path to file that contains addresses of query
                                  API servers. The path can be a glob pattern
                                  (repeatable).
       --query.sd-interval=5m     Refresh interval to re-read file SD files.
                                  (used as a fallback)
-<<<<<<< HEAD
-      --request.logging-config=<content>
-=======
       --remote-write.config=<content>  
                                  Alternative to 'remote-write.config-file' flag
                                  (mutually exclusive). Content of YAML config
@@ -421,13 +418,12 @@
                                  provided, the flag is ignored and ruler is run
                                  with its own TSDB.
       --request.logging-config=<content>  
->>>>>>> 013a2e77
                                  Alternative to 'request.logging-config-file'
                                  flag (mutually exclusive). Content of YAML file
                                  with request logging configuration. See format
                                  details:
                                  https://gist.github.com/yashrsharma44/02f5765c5710dd09ce5d14e854f22825
-      --request.logging-config-file=<file-path>
+      --request.logging-config-file=<file-path>  
                                  Path to YAML file with request logging
                                  configuration. See format details:
                                  https://gist.github.com/yashrsharma44/02f5765c5710dd09ce5d14e854f22825
@@ -435,18 +431,18 @@
                                  an alert to Alertmanager.
       --rule-file=rules/ ...     Rule files that should be used by rule manager.
                                  Can be in glob format (repeated).
-      --shipper.upload-compacted
+      --shipper.upload-compacted  
                                  If true shipper will try to upload compacted
                                  blocks as well. Useful for migration purposes.
                                  Works only if compaction is disabled on
                                  Prometheus. Do it once and then disable the
                                  flag when done.
-      --tracing.config=<content>
+      --tracing.config=<content>  
                                  Alternative to 'tracing.config-file' flag
                                  (mutually exclusive). Content of YAML file with
                                  tracing configuration. See format details:
                                  https://thanos.io/tip/thanos/tracing.md/#configuration
-      --tracing.config-file=<file-path>
+      --tracing.config-file=<file-path>  
                                  Path to YAML file with tracing configuration.
                                  See format details:
                                  https://thanos.io/tip/thanos/tracing.md/#configuration
