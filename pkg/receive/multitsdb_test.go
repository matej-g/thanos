--- conflicted
+++ resolved
@@ -5,12 +5,7 @@
 
 import (
 	"context"
-<<<<<<< HEAD
 	"io"
-	"io/ioutil"
-=======
-	"fmt"
->>>>>>> 544d67a8
 	"os"
 	"strings"
 	"testing"
