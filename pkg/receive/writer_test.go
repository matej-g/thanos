// Copyright (c) The Thanos Authors.
// Licensed under the Apache License 2.0.

package receive

import (
	"context"
	"fmt"
	"io/ioutil"
	"os"
	"strings"
	"testing"
	"time"

	"github.com/go-kit/log"
	"github.com/pkg/errors"
	"github.com/prometheus/client_golang/prometheus"
	"github.com/prometheus/prometheus/model/exemplar"
	"github.com/prometheus/prometheus/model/labels"
	"github.com/prometheus/prometheus/storage"
	"github.com/prometheus/prometheus/tsdb"

	"github.com/thanos-io/thanos/pkg/block/metadata"
	"github.com/thanos-io/thanos/pkg/runutil"
	"github.com/thanos-io/thanos/pkg/store/labelpb"
	"github.com/thanos-io/thanos/pkg/store/storepb/prompb"
	"github.com/thanos-io/thanos/pkg/testutil"
)

func TestWriter(t *testing.T) {
	lbls := []labelpb.ZLabel{{Name: "__name__", Value: "test"}}
	tests := map[string]struct {
		reqs             []*prompb.WriteRequest
		expectedErr      error
		expectedIngested []prompb.TimeSeries
		maxExemplars     int64
	}{
		"should error out on series with no labels": {
			reqs: []*prompb.WriteRequest{
				{
					Timeseries: []prompb.TimeSeries{
						{
							Samples: []prompb.Sample{{Value: 1, Timestamp: 10}},
						},
						{
							Labels:  []labelpb.ZLabel{{Name: "__name__", Value: ""}},
							Samples: []prompb.Sample{{Value: 1, Timestamp: 10}},
						},
					},
				},
			},
			expectedErr: errors.Wrapf(labelpb.ErrEmptyLabels, "add 2 series"),
		},
		"should succeed on series with valid labels": {
			reqs: []*prompb.WriteRequest{
				{
					Timeseries: []prompb.TimeSeries{
						{
							Labels:  append(lbls, labelpb.ZLabel{Name: "a", Value: "1"}, labelpb.ZLabel{Name: "b", Value: "2"}),
							Samples: []prompb.Sample{{Value: 1, Timestamp: 10}},
						},
					},
				},
			},
			expectedErr: nil,
			expectedIngested: []prompb.TimeSeries{
				{
					Labels:  append(lbls, labelpb.ZLabel{Name: "a", Value: "1"}, labelpb.ZLabel{Name: "b", Value: "2"}),
					Samples: []prompb.Sample{{Value: 1, Timestamp: 10}},
				},
			},
		},
		"should error out and skip series with out-of-order labels": {
			reqs: []*prompb.WriteRequest{
				{
					Timeseries: []prompb.TimeSeries{
						{
							Labels:  append(lbls, labelpb.ZLabel{Name: "a", Value: "1"}, labelpb.ZLabel{Name: "b", Value: "1"}, labelpb.ZLabel{Name: "Z", Value: "1"}, labelpb.ZLabel{Name: "b", Value: "2"}),
							Samples: []prompb.Sample{{Value: 1, Timestamp: 10}},
						},
					},
				},
			},
			expectedErr: errors.Wrapf(labelpb.ErrOutOfOrderLabels, "add 1 series"),
		},
		"should error out and skip series with duplicate labels": {
			reqs: []*prompb.WriteRequest{
				{
					Timeseries: []prompb.TimeSeries{
						{
							Labels:  append(lbls, labelpb.ZLabel{Name: "a", Value: "1"}, labelpb.ZLabel{Name: "b", Value: "1"}, labelpb.ZLabel{Name: "b", Value: "2"}, labelpb.ZLabel{Name: "z", Value: "1"}),
							Samples: []prompb.Sample{{Value: 1, Timestamp: 10}},
						},
					},
				},
			},
			expectedErr: errors.Wrapf(labelpb.ErrDuplicateLabels, "add 1 series"),
		},
		"should error out and skip series with out-of-order labels; accept series with valid labels": {
			reqs: []*prompb.WriteRequest{
				{
					Timeseries: []prompb.TimeSeries{
						{
							Labels:  append(lbls, labelpb.ZLabel{Name: "A", Value: "1"}, labelpb.ZLabel{Name: "b", Value: "2"}),
							Samples: []prompb.Sample{{Value: 1, Timestamp: 10}},
						},
						{
							Labels:  append(lbls, labelpb.ZLabel{Name: "c", Value: "1"}, labelpb.ZLabel{Name: "d", Value: "2"}),
							Samples: []prompb.Sample{{Value: 1, Timestamp: 10}},
						},
						{
							Labels:  append(lbls, labelpb.ZLabel{Name: "E", Value: "1"}, labelpb.ZLabel{Name: "f", Value: "2"}),
							Samples: []prompb.Sample{{Value: 1, Timestamp: 10}},
						},
					},
				},
			},
			expectedErr: errors.Wrapf(labelpb.ErrOutOfOrderLabels, "add 2 series"),
			expectedIngested: []prompb.TimeSeries{
				{
					Labels:  append(lbls, labelpb.ZLabel{Name: "c", Value: "1"}, labelpb.ZLabel{Name: "d", Value: "2"}),
					Samples: []prompb.Sample{{Value: 1, Timestamp: 10}},
				},
			},
		},
		"should succeed on valid series with exemplars": {
			reqs: []*prompb.WriteRequest{{
				Timeseries: []prompb.TimeSeries{
					{
						Labels: lbls,
						// Ingesting an exemplar requires a sample to create the series first.
						Samples: []prompb.Sample{{Value: 1, Timestamp: 10}},
						Exemplars: []prompb.Exemplar{
							{
								Labels:    []labelpb.ZLabel{{Name: "traceID", Value: "123"}},
								Value:     111,
								Timestamp: 11,
							},
							{
								Labels:    []labelpb.ZLabel{{Name: "traceID", Value: "234"}},
								Value:     112,
								Timestamp: 12,
							},
						},
					},
				},
			}},
			expectedErr:  nil,
			maxExemplars: 2,
		},
		"should error out on valid series with out of order exemplars": {
			reqs: []*prompb.WriteRequest{
				{
					Timeseries: []prompb.TimeSeries{
						{
							Labels: lbls,
							// Ingesting an exemplar requires a sample to create the series first.
							Samples: []prompb.Sample{{Value: 1, Timestamp: 10}},
							Exemplars: []prompb.Exemplar{
								{
									Labels:    []labelpb.ZLabel{{Name: "traceID", Value: "123"}},
									Value:     111,
									Timestamp: 11,
								},
							},
						},
					},
				},
				{
					Timeseries: []prompb.TimeSeries{
						{
							Labels: lbls,
							Exemplars: []prompb.Exemplar{
								{
									Labels:    []labelpb.ZLabel{{Name: "traceID", Value: "1234"}},
									Value:     111,
									Timestamp: 10,
								},
							},
						},
					},
				},
			},
			expectedErr:  errors.Wrapf(storage.ErrOutOfOrderExemplar, "add 1 exemplars"),
			maxExemplars: 2,
		},
		"should error out when exemplar label length exceeds the limit": {
			reqs: []*prompb.WriteRequest{
				{
					Timeseries: []prompb.TimeSeries{
						{
							Labels: lbls,
							// Ingesting an exemplar requires a sample to create the series first.
							Samples: []prompb.Sample{{Value: 1, Timestamp: 10}},
							Exemplars: []prompb.Exemplar{
								{
									Labels:    []labelpb.ZLabel{{Name: strings.Repeat("a", exemplar.ExemplarMaxLabelSetLength), Value: "1"}},
									Value:     111,
									Timestamp: 11,
								},
							},
						},
					},
				},
			},
			expectedErr:  errors.Wrapf(storage.ErrExemplarLabelLength, "add 1 exemplars"),
			maxExemplars: 2,
		},
	}

	for testName, testData := range tests {
		t.Run(testName, func(t *testing.T) {
			dir, err := ioutil.TempDir("", "test")
			testutil.Ok(t, err)
			defer func() { testutil.Ok(t, os.RemoveAll(dir)) }()

			logger := log.NewNopLogger()

			m := NewMultiTSDB(dir, logger, prometheus.NewRegistry(), &tsdb.Options{
				MinBlockDuration:      (2 * time.Hour).Milliseconds(),
				MaxBlockDuration:      (2 * time.Hour).Milliseconds(),
				RetentionDuration:     (6 * time.Hour).Milliseconds(),
				NoLockfile:            true,
				MaxExemplars:          testData.maxExemplars,
				EnableExemplarStorage: true,
			},
				labels.FromStrings("replica", "01"),
				"tenant_id",
				nil,
				false,
				metadata.NoneFunc,
			)
			defer func() { testutil.Ok(t, m.Close()) }()

			testutil.Ok(t, m.Flush())
			testutil.Ok(t, m.Open())

			ctx, cancel := context.WithTimeout(context.Background(), 10*time.Second)
			defer cancel()

			app, err := m.TenantAppendable(DefaultTenant)
			testutil.Ok(t, err)

			testutil.Ok(t, runutil.Retry(1*time.Second, ctx.Done(), func() error {
				_, err = app.Appender(context.Background())
				return err
			}))

			w := NewWriter(logger, m)

			for idx, req := range testData.reqs {
				err = w.Write(context.Background(), DefaultTenant, req)

				// We expect no error on any request except the last one
				// which may error (and in that case we assert on it).
				if testData.expectedErr == nil || idx < len(testData.reqs)-1 {
					testutil.Ok(t, err)
				} else {
					testutil.NotOk(t, err)
					testutil.Equals(t, testData.expectedErr.Error(), err.Error())
				}
			}

			// On each expected series, assert we have a ref available.
			a, err := app.Appender(context.Background())
			testutil.Ok(t, err)
			gr := a.(storage.GetRef)

			for _, ts := range testData.expectedIngested {
				ref, _ := gr.GetRef(labelpb.ZLabelsToPromLabels(ts.Labels))
				testutil.Assert(t, ref != 0, fmt.Sprintf("appender should have reference to series %v", ts))
			}
		})
	}
}

func BenchmarkWriterTimeSeriesWithSingleLabel_10(b *testing.B)   { benchmarkWriter(b, 1, 10) }
func BenchmarkWriterTimeSeriesWithSingleLabel_100(b *testing.B)  { benchmarkWriter(b, 1, 100) }
func BenchmarkWriterTimeSeriesWithSingleLabel_1000(b *testing.B) { benchmarkWriter(b, 1, 1000) }

func BenchmarkWriterTimeSeriesWith10Labels_10(b *testing.B)   { benchmarkWriter(b, 10, 10) }
func BenchmarkWriterTimeSeriesWith10Labels_100(b *testing.B)  { benchmarkWriter(b, 10, 100) }
func BenchmarkWriterTimeSeriesWith10Labels_1000(b *testing.B) { benchmarkWriter(b, 10, 1000) }

func benchmarkWriter(b *testing.B, labelsNum int, seriesNum int) {
<<<<<<< HEAD
	dir, err := ioutil.TempDir("", "test")
=======
	dir, err := ioutil.TempDir("", "bench-writer")
>>>>>>> fd275f8a
	testutil.Ok(b, err)
	defer func() { testutil.Ok(b, os.RemoveAll(dir)) }()

	logger := log.NewNopLogger()

	m := NewMultiTSDB(dir, logger, prometheus.NewRegistry(), &tsdb.Options{
		MinBlockDuration:      (2 * time.Hour).Milliseconds(),
		MaxBlockDuration:      (2 * time.Hour).Milliseconds(),
		RetentionDuration:     (6 * time.Hour).Milliseconds(),
		NoLockfile:            true,
		MaxExemplars:          0,
		EnableExemplarStorage: true,
	},
		labels.FromStrings("replica", "01"),
		"tenant_id",
		nil,
		false,
		metadata.NoneFunc,
	)
	defer func() { testutil.Ok(b, m.Close()) }()

	testutil.Ok(b, m.Flush())
	testutil.Ok(b, m.Open())

	app, err := m.TenantAppendable("foo")
	testutil.Ok(b, err)

	w := NewWriter(logger, m)

	ctx, cancel := context.WithTimeout(context.Background(), 10*time.Second)
	defer cancel()

	testutil.Ok(b, runutil.Retry(1*time.Second, ctx.Done(), func() error {
		_, err = app.Appender(context.Background())
		return err
	}))

	timeSeries := generateLabelsAndSeries(labelsNum, seriesNum)

	wreq := &prompb.WriteRequest{
		Timeseries: timeSeries,
	}

	b.ReportAllocs()
	b.ResetTimer()

	for i := 0; i < b.N; i++ {
		_ = w.Write(ctx, "foo", wreq)
	}
}

<<<<<<< HEAD
func generateLabelsAndSeries(labelsNum int, seriesNum int) []prompb.TimeSeries {
	// Generate some labels first.
	l := make([]labelpb.ZLabel, 0, labelsNum)
	l = append(l, labelpb.ZLabel{Name: "__name__", Value: "test"})
	for i := 0; i < labelsNum; i++ {
		l = append(l, labelpb.ZLabel{Name: fmt.Sprintf("label_%q", rune('a'-1+i)), Value: fmt.Sprintf("%d", i)})
	}

	ts := make([]prompb.TimeSeries, 0, seriesNum)
	for j := 0; j < seriesNum; j++ {
=======
func generateLabelsAndSeries(numLabels int, numSeries int) []prompb.TimeSeries {
	// Generate some labels first.
	l := make([]labelpb.ZLabel, 0, numLabels)
	l = append(l, labelpb.ZLabel{Name: "__name__", Value: "test"})
	for i := 0; i < numLabels; i++ {
		l = append(l, labelpb.ZLabel{Name: fmt.Sprintf("label_%q", rune('a'-1+i)), Value: fmt.Sprintf("%d", i)})
	}

	ts := make([]prompb.TimeSeries, 0, numSeries)
	for j := 0; j < numSeries; j++ {
>>>>>>> fd275f8a
		ts = append(ts, prompb.TimeSeries{Labels: l, Samples: []prompb.Sample{{Value: 1, Timestamp: 10}}})
	}

	return ts
}<|MERGE_RESOLUTION|>--- conflicted
+++ resolved
@@ -283,11 +283,7 @@
 func BenchmarkWriterTimeSeriesWith10Labels_1000(b *testing.B) { benchmarkWriter(b, 10, 1000) }
 
 func benchmarkWriter(b *testing.B, labelsNum int, seriesNum int) {
-<<<<<<< HEAD
-	dir, err := ioutil.TempDir("", "test")
-=======
 	dir, err := ioutil.TempDir("", "bench-writer")
->>>>>>> fd275f8a
 	testutil.Ok(b, err)
 	defer func() { testutil.Ok(b, os.RemoveAll(dir)) }()
 
@@ -339,18 +335,6 @@
 	}
 }
 
-<<<<<<< HEAD
-func generateLabelsAndSeries(labelsNum int, seriesNum int) []prompb.TimeSeries {
-	// Generate some labels first.
-	l := make([]labelpb.ZLabel, 0, labelsNum)
-	l = append(l, labelpb.ZLabel{Name: "__name__", Value: "test"})
-	for i := 0; i < labelsNum; i++ {
-		l = append(l, labelpb.ZLabel{Name: fmt.Sprintf("label_%q", rune('a'-1+i)), Value: fmt.Sprintf("%d", i)})
-	}
-
-	ts := make([]prompb.TimeSeries, 0, seriesNum)
-	for j := 0; j < seriesNum; j++ {
-=======
 func generateLabelsAndSeries(numLabels int, numSeries int) []prompb.TimeSeries {
 	// Generate some labels first.
 	l := make([]labelpb.ZLabel, 0, numLabels)
@@ -361,7 +345,6 @@
 
 	ts := make([]prompb.TimeSeries, 0, numSeries)
 	for j := 0; j < numSeries; j++ {
->>>>>>> fd275f8a
 		ts = append(ts, prompb.TimeSeries{Labels: l, Samples: []prompb.Sample{{Value: 1, Timestamp: 10}}})
 	}
 
