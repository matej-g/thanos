--- conflicted
+++ resolved
@@ -653,16 +653,10 @@
 	return r.MinTime, r.MaxTime
 }
 
-<<<<<<< HEAD
 func (i inProcessClient) SupportsSharding() bool {
 	return false
 }
 
-func (i inProcessClient) String() string       { return i.name }
-func (i inProcessClient) Addr() (string, bool) { return i.name, true }
-=======
+func (i inProcessClient) SendsSortedSeries() bool { return false }
 func (i inProcessClient) String() string          { return i.name }
-func (i inProcessClient) Addr() string            { return i.name }
-func (i inProcessClient) SendsSortedSeries() bool { return false }
-func (i inProcessClient) SupportsSharding() bool  { return false }
->>>>>>> 043c5bfc
+func (i inProcessClient) Addr() (string, bool)    { return i.name, true }